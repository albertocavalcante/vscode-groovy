--- conflicted
+++ resolved
@@ -71,7 +71,6 @@
         "command": "groovy.test.runCurrentFile",
         "title": "Groovy: Run Tests in Current File",
         "icon": "$(testing-run-icon)"
-<<<<<<< HEAD
       },
       {
         "command": "groovy.repl.sendFile",
@@ -96,8 +95,6 @@
         "command": "groovy.repl.show",
         "title": "Groovy: Show REPL",
         "icon": "$(terminal)"
-=======
->>>>>>> e650a72b
       }
     ],
     "languages": [
